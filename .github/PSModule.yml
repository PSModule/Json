# This file is used to configure the Process-PSModule workflow.
# Reference:
# - https://github.com/PSModule/Process-PSModule?tab=readme-ov-file#configuration

Test:
  CodeCoverage:
    PercentTarget: 95
#   TestResults:
#     Skip: true
#   SourceCode:
#     Skip: true
#   PSModule:
#     Skip: true
#   Module:
#     Windows:
#       Skip: true
#     MacOS:
#       Skip: true
# Build:
#   Docs:
#     Skip: true
<<<<<<< HEAD
=======

>>>>>>> 408fc7f3
Linter:
  env:
    VALIDATE_BIOME_FORMAT: false
    VALIDATE_BIOME_LINT: false
    VALIDATE_GITHUB_ACTIONS_ZIZMOR: false
    VALIDATE_JSCPD: false
    VALIDATE_JSON_PRETTIER: false
    VALIDATE_MARKDOWN_PRETTIER: false
    VALIDATE_YAML_PRETTIER: false<|MERGE_RESOLUTION|>--- conflicted
+++ resolved
@@ -19,10 +19,7 @@
 # Build:
 #   Docs:
 #     Skip: true
-<<<<<<< HEAD
-=======
 
->>>>>>> 408fc7f3
 Linter:
   env:
     VALIDATE_BIOME_FORMAT: false
